--- conflicted
+++ resolved
@@ -15,11 +15,9 @@
 from spielberg.agents.profanity_remover import ProfanityRemoverAgent
 from spielberg.agents.image_generation import ImageGenerationAgent
 from spielberg.agents.stream_video import StreamVideoAgent
-<<<<<<< HEAD
 from spielberg.agents.subtitle import SubtitleAgent
-=======
 from spielberg.agents.slack_agent import SlackAgent
->>>>>>> 654a1246
+
 
 from spielberg.core.session import Session, InputMessage, MsgStatus
 from spielberg.core.reasoning import ReasoningEngine
@@ -48,11 +46,8 @@
             ProfanityRemoverAgent,
             ImageGenerationAgent,
             StreamVideoAgent,
-<<<<<<< HEAD
             SubtitleAgent
-=======
             SlackAgent,
->>>>>>> 654a1246
         ]
 
     def add_videodb_state(self, session):
